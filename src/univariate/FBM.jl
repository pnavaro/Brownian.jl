--- conflicted
+++ resolved
@@ -7,13 +7,8 @@
   function FBM(t::Vector{Float64}, n::Int64, h::Float64)
     t[1] == 0. || error("Starting time point must be equal to 0.0.")
     issorted(t, lt=<=) || error("The time points must be strictly sorted.")
-<<<<<<< HEAD
     length(t) == n || error("Number of time points must be equal to the vector holding the time points.")
     0 < h < 1 || error("Hurst index must be between 0 and 1.")
-=======
-    int64(length(t)) == n || error("Number of time points must be equal to the vector holding the time points.")
-    0. < h < 1. || error("Hurst index must be between 0 and 1.")
->>>>>>> cd8500a2
     new(t, n, h)
   end
 end
