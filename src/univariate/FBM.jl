--- conflicted
+++ resolved
@@ -209,9 +209,33 @@
 function weight(H::Float64, t::Float64, dt::Float64, ::Type{Val{:improved}})
 	nom = t^(2*H)-(t-dt)^(2*H)
 	denom = 2*H*dt
-<<<<<<< HEAD
-	weight = sqrt(nom/denom)/gamma(H+.5)
-	return weight
+	return sqrt(nom/denom)/gamma(H+.5)
+end
+
+### API functions
+
+function rand(p::FBM; fbm::Bool=true, method::Symbol=:fft, args...)
+  if method == :fft
+    rand_fft(p, fbm)
+  elseif method == :rl
+    rand_rl(p, fbm; args...)
+  elseif method == :chol
+    rand_chol(p, fbm)
+  else
+    error("Non-existing method $method")
+  end
+end
+
+function rand(p::Vector{FBM}; fbm::Bool=true, method::Symbol=:fft, args...)
+  n::Int64 = fbm ? p[1].n : p[1].n-1
+  np = length(p)
+  x = Array(Float64, n, np)
+
+  for i = 1:np
+    x[:, i] = rand(p[i]; fbm=fbm, method=method, args...)
+  end
+
+  x
 end
 
 
@@ -231,33 +255,4 @@
     r1[m,m] = sqrt(A[m,m]-sum(r1[m,1:m-1].*r1[m,1:m-1]))[1]
  
     return r1
-=======
-	return sqrt(nom/denom)/gamma(H+.5)
-end
-
-### API functions
-
-function rand(p::FBM; fbm::Bool=true, method::Symbol=:fft, args...)
-  if method == :fft
-    rand_fft(p, fbm)
-  elseif method == :rl
-    rand_rl(p, fbm; args...)
-  elseif method == :chol
-    rand_chol(p, fbm)
-  else
-    error("Non-existing method $method")
-  end
-end
-
-function rand(p::Vector{FBM}; fbm::Bool=true, method::Symbol=:fft, args...)
-  n::Int64 = fbm ? p[1].n : p[1].n-1
-  np = length(p)
-  x = Array(Float64, n, np)
-
-  for i = 1:np
-    x[:, i] = rand(p[i]; fbm=fbm, method=method, args...)
-  end
-
-  x
->>>>>>> 0d93dff1
 end