name = "Brownian"
uuid = "7f287b2c-b44a-4a49-8aca-cbc0e4e63267"
authors = ["Theodore Papamarkou <theodore.papamarkou@gmail.com>"]
version = "0.1.0"

[deps]
Distributions = "31c24e10-a181-5473-b8eb-7969acd0382f"
FFTW = "7a1cc6ca-52ef-59f5-83cd-3a7055c09341"
Images = "916415d5-f1e6-5110-898d-aaa5f9f070e0"
LinearAlgebra = "37e2e46d-f89d-539d-b4ee-838fcccc9c8e"
PDMats = "90014a1f-27ba-587c-ab20-58faa44d9150"
Random = "9a3f8284-a2c9-5f02-9a11-845980a1fd5c"
SpecialFunctions = "276daf66-3868-5448-9aa4-cd146d93841b"
StatsBase = "2913bbd2-ae8a-5f71-8c99-4fb6c76f3a91"
Test = "8dfed614-e22c-5e08-85e1-65c5234f0b40"

[compat]
<<<<<<< HEAD
PDMats = "0.11"
=======
Distributions = "0.25"
FFTW = "1"
>>>>>>> 3be64bfb
<|MERGE_RESOLUTION|>--- conflicted
+++ resolved
@@ -15,9 +15,6 @@
 Test = "8dfed614-e22c-5e08-85e1-65c5234f0b40"
 
 [compat]
-<<<<<<< HEAD
 PDMats = "0.11"
-=======
 Distributions = "0.25"
-FFTW = "1"
->>>>>>> 3be64bfb
+FFTW = "1"